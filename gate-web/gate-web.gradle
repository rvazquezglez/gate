--- conflicted
+++ resolved
@@ -68,11 +68,8 @@
   dependsOn installApp
   requires("openjdk-7-jre")
 }
-<<<<<<< HEAD
-tasks.build.dependsOn = [buildDeb,test]
-=======
-tasks.build.dependsOn = [buildDeb, test]
->>>>>>> 659c47f0
+
+tasks.build.dependsOn buildDeb
 
 tasks.bootRepackage.enabled = false
 
