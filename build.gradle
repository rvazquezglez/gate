--- conflicted
+++ resolved
@@ -20,11 +20,7 @@
   apply plugin: 'io.spring.dependency-management'
 
   ext {
-<<<<<<< HEAD
     spinnakerDependenciesVersion = '1.9.0-SNAPSHOT'
-=======
-    spinnakerDependenciesVersion = '1.37.0'
->>>>>>> f3efa682
     if (project.hasProperty('spinnakerDependenciesVersion')) {
       spinnakerDependenciesVersion = project.property('spinnakerDependenciesVersion')
     }
