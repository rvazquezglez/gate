buildscript {
  ext {
    kotlinVersion = "1.3.20"
  }
  repositories {
    jcenter()
    maven { url "https://spinnaker.bintray.com/gradle" }
    maven { url "https://plugins.gradle.org/m2/" }
  }
  dependencies {
    classpath 'com.netflix.spinnaker.gradle:spinnaker-dev-plugin:5.2.2'
    classpath "org.springframework.boot:spring-boot-gradle-plugin:2.1.3.RELEASE"
    classpath "com.netflix.nebula:nebula-kotlin-plugin:${kotlinVersion}"
  }
}

allprojects {
  apply plugin: 'spinnaker.base-project'
  apply plugin: 'groovy'
  apply plugin: 'io.spring.dependency-management'

  ext {
<<<<<<< HEAD
    spinnakerDependenciesVersion = '1.9.0-SNAPSHOT'
=======
    spinnakerDependenciesVersion = '1.40.0'
>>>>>>> d2cc40f5
    if (project.hasProperty('spinnakerDependenciesVersion')) {
      spinnakerDependenciesVersion = project.property('spinnakerDependenciesVersion')
    }
  }

  def checkLocalVersions = [spinnakerDependenciesVersion: spinnakerDependenciesVersion]
  if (ext.has('versions')) {
    def extVers = ext.get('versions')
    if (extVers instanceof Map) {
      checkLocalVersions.putAll(extVers)
    }
  }

  def localVersions = checkLocalVersions.findAll { it.value.endsWith('-SNAPSHOT') }
  if (localVersions) {
    logger.info("Enabling mavenLocal repo for $localVersions")
    repositories {
      mavenLocal()
    }
  }

  repositories {
    maven { url 'https://build.shibboleth.net/nexus/content/repositories/releases/' }
    maven { url 'https://repository.mulesoft.org/releases/' }
  }

  spinnaker {
    dependenciesVersion = spinnakerDependenciesVersion
  }

  dependencies {
    runtime "org.springframework.boot:spring-boot-properties-migrator:${spinnaker.version("springBoot")}"
    testRuntime "org.springframework.boot:spring-boot-properties-migrator:${spinnaker.version("springBoot")}"

    compileOnly spinnaker.dependency("lombok")
    spinnaker.group('test')
  }

  configurations.all {
    exclude group: 'javax.servlet', module: 'servlet-api'
    exclude group: 'javax.servlet', module: 'javax.servlet-api'
  }

  tasks.withType(JavaExec) {
    if (System.getProperty('DEBUG', 'false') == 'true') {
      jvmArgs '-agentlib:jdwp=transport=dt_socket,server=y,suspend=n,address=8184'
    }
  }

  group = "com.netflix.spinnaker.gate"

  test {
    testLogging {
      exceptionFormat = 'full'
    }
  }

  //c&p this because NetflixOss reverts it to 1.7 and ends up getting applied last..
  project.plugins.withType(JavaBasePlugin) {
    JavaPluginConvention convention = project.convention.getPlugin(JavaPluginConvention)
    convention.sourceCompatibility = JavaVersion.VERSION_1_8
    convention.targetCompatibility = JavaVersion.VERSION_1_8
  }
}

defaultTasks ':gate-web:run'<|MERGE_RESOLUTION|>--- conflicted
+++ resolved
@@ -20,11 +20,7 @@
   apply plugin: 'io.spring.dependency-management'
 
   ext {
-<<<<<<< HEAD
-    spinnakerDependenciesVersion = '1.9.0-SNAPSHOT'
-=======
-    spinnakerDependenciesVersion = '1.40.0'
->>>>>>> d2cc40f5
+    spinnakerDependenciesVersion = '2.0.0-rc.26-springBoot2'
     if (project.hasProperty('spinnakerDependenciesVersion')) {
       spinnakerDependenciesVersion = project.property('spinnakerDependenciesVersion')
     }
